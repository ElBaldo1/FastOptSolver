import numpy as np

def prox_l1(v, tau):
    """
    Proximal operator for L1 (soft-thresholding):
      shrink(y;τ) = sign(y) · max(|y| - τ, 0)
    """
    return np.sign(v) * np.maximum(np.abs(v) - tau, 0.0)

def prox_elastic_net(v, tau, alpha1, alpha2):
    """
<<<<<<< HEAD
    Proximal operator for Elastic-Net:
      prox = soft_threshold(v, τ·α1) / (1 + 2τ·α2)
    """
    s = prox_l1(v, tau * alpha1)
    return s / (1 + 2 * tau * alpha2)
=======
    Elastic-Net prox for h(x)=alpha1||x||1 + 0.5*alpha2||x||2^2:
      prox = 1/(1 + tau*alpha2) * prox_{tau*alpha1||·||1}(v)
    """
    s = prox_l1(v, tau * alpha1)
    return s / (1 + tau * alpha2)

def select_prox_operator(v, tau, reg_type, alpha1, alpha2):
    if reg_type == "lasso":
        return prox_l1(v, tau * alpha1)
    elif reg_type == "elasticnet":
        return prox_elastic_net(v, tau, alpha1, alpha2)
    else:
        raise ValueError("Unsupported reg_type")
>>>>>>> bafeb411
<|MERGE_RESOLUTION|>--- conflicted
+++ resolved
@@ -9,24 +9,8 @@
 
 def prox_elastic_net(v, tau, alpha1, alpha2):
     """
-<<<<<<< HEAD
-    Proximal operator for Elastic-Net:
-      prox = soft_threshold(v, τ·α1) / (1 + 2τ·α2)
-    """
-    s = prox_l1(v, tau * alpha1)
-    return s / (1 + 2 * tau * alpha2)
-=======
     Elastic-Net prox for h(x)=alpha1||x||1 + 0.5*alpha2||x||2^2:
       prox = 1/(1 + tau*alpha2) * prox_{tau*alpha1||·||1}(v)
     """
     s = prox_l1(v, tau * alpha1)
-    return s / (1 + tau * alpha2)
-
-def select_prox_operator(v, tau, reg_type, alpha1, alpha2):
-    if reg_type == "lasso":
-        return prox_l1(v, tau * alpha1)
-    elif reg_type == "elasticnet":
-        return prox_elastic_net(v, tau, alpha1, alpha2)
-    else:
-        raise ValueError("Unsupported reg_type")
->>>>>>> bafeb411
+    return s / (1 + tau * alpha2)